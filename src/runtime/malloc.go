--- conflicted
+++ resolved
@@ -505,13 +505,8 @@
 // weight allocation. If it is a heavy weight allocation the caller must
 // determine whether a new GC cycle needs to be started or if the GC is active
 // whether this goroutine needs to assist the GC.
-<<<<<<< HEAD
 func (c *mcache) nextFree(spc spanClass) (v gclinkptr, s *mspan, shouldhelpgc bool) {
 	s = c.alloc[spc]
-=======
-func (c *mcache) nextFree(sizeclass uint8) (v gclinkptr, s *mspan, shouldhelpgc bool) {
-	s = c.alloc[sizeclass]
->>>>>>> 41908a54
 	shouldhelpgc = false
 	freeIndex := s.nextFreeIndex()
 	if freeIndex == s.nelems {
